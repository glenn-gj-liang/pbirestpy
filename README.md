<<<<<<< HEAD
# pbirestpy

> An asynchronous Python SDK for interacting with the Power BI REST API.

`pbirestpy` provides a fully async and object-oriented interface for interacting with Power BI workspaces, datasets, dataflows, reports, refreshes, and schedules. It supports typed resources, robust retry logic, and convenient conversion to pandas and Spark DataFrames.

---

## 🚀 Features

- ✅ Fully async and `aiohttp`-based
- ✅ Service Principal and static token authentication
- ✅ Automatic retry for 429 (Rate Limit) and 409 (Conflict) errors
- ✅ Object models for Groups, Datasets, Reports, Dataflows, etc.
- ✅ Supports refresh triggering, monitoring, and cancellation
- ✅ Convert API results to pandas or Spark DataFrames

---

## 📦 Installation

```bash
pip install pbirestpy
```

---

## 🔐 Authentication

### Service Principal

```python
from pbirestpy import PowerBIClient

client = PowerBIClient.from_service_principal(
    tenant_id="your-tenant-id",
    client_id="your-client-id",
    client_secret="your-client-secret"
)
```

### Static Token

```python
from pbirestpy import PowerBIClient

client = PowerBIClient.from_token_literal(access_token="your-access-token")
```

---

## ⚡ Quick Start

```python
import asyncio
from pbirestpy import PowerBIClient

async def main():
    client = PowerBIClient.from_token_literal("your-token")

    async with client as session:
        groups = await session.list_groups()
        datasets = await session.list_datasets(*groups)
        for ds in datasets:
            print(ds.name)

asyncio.run(main())
```

---

## 🔁 Refreshing Datasets or Dataflows

```python
async with client as session:
    dataset = await session.get_dataset("SalesGroup", "SalesDataset")
    await session.refresh(dataset, force=True, wait_until_complete=True)
```

Includes automatic retry with:

- `429 Too Many Requests` — uses `Retry-After` header
- `409 Conflict` — supports auto-cancellation of existing refresh

---

## 📊 Convert to DataFrame

```python
from pbirestpy import PowerBIClient

# For pandas
df = PowerBIClient.to_df(await session.list_reports(...))

# For Spark (Databricks Runtime only)
spark_df = PowerBIClient.to_spark_df(await session.list_datasets(...))
```

---

## 🧩 Supported Operations

| Resource   | Supported Operations                                       |
|------------|------------------------------------------------------------|
| Group      | List, Get by name                                          |
| Dataset    | List, Get, Refresh, Get Schedules                          |
| Dataflow   | List, Get, Refresh                                         |
| Report     | List, Get, Get Pages                                       |
| Schedule   | View                                                       |
| Refresh    | Trigger, Cancel, Monitor, View history                     |

---

## 📁 Project Structure

```
pbirestpy/
├── auth/           # Authentication strategies
├── client/         # PowerBIClient & ApiSession
├── resources/      # Group, Dataset, Report, etc.
├── utils/          # Logger, datetime helpers
├── tests/          # Optional test cases
```

---

## 🧪 Development

```bash
git clone https://github.com/your-org/pbirestpy.git
cd pbirestpy
pip install -r requirements.txt
```

---

## 📄 License

This project is licensed under the MIT License. See [`LICENSE`](./LICENSE) for details.

---

## 🤝 Contributing

Contributions, issues and feature requests are welcome.  
Please open an issue or submit a pull request.

---

## 📬 Contact

For questions or support, contact: [your-email@example.com](mailto:your-email@example.com)
=======
# pbirestpy

`pbirestpy` is a lightweight and async-friendly Python client for the [Microsoft Power BI REST API](https://learn.microsoft.com/en-us/rest/api/power-bi/). It is designed to simplify integration into data pipelines, automation tools, and analytics platforms by wrapping common Power BI operations such as authentication, dataset management, and refresh monitoring.

---

## ✨ Features

- 🔐 Supports Azure AD authentication (client credentials flow)
- ⚡ Asynchronous I/O using `aiohttp`
- 📊 Fetch datasets, refresh history, and groups (workspaces)
- 📥 Trigger dataset refresh operations
- 🧾 Convert API responses to Pandas DataFrame
- ⚙️ Easy to integrate into ETL, scripting, or notebook environments

---

## 📦 Installation

Install via pip (once published):

```bash
pip install pbirestpy
>>>>>>> b0203429
<|MERGE_RESOLUTION|>--- conflicted
+++ resolved
@@ -1,157 +1,3 @@
-<<<<<<< HEAD
-# pbirestpy
-
-> An asynchronous Python SDK for interacting with the Power BI REST API.
-
-`pbirestpy` provides a fully async and object-oriented interface for interacting with Power BI workspaces, datasets, dataflows, reports, refreshes, and schedules. It supports typed resources, robust retry logic, and convenient conversion to pandas and Spark DataFrames.
-
----
-
-## 🚀 Features
-
-- ✅ Fully async and `aiohttp`-based
-- ✅ Service Principal and static token authentication
-- ✅ Automatic retry for 429 (Rate Limit) and 409 (Conflict) errors
-- ✅ Object models for Groups, Datasets, Reports, Dataflows, etc.
-- ✅ Supports refresh triggering, monitoring, and cancellation
-- ✅ Convert API results to pandas or Spark DataFrames
-
----
-
-## 📦 Installation
-
-```bash
-pip install pbirestpy
-```
-
----
-
-## 🔐 Authentication
-
-### Service Principal
-
-```python
-from pbirestpy import PowerBIClient
-
-client = PowerBIClient.from_service_principal(
-    tenant_id="your-tenant-id",
-    client_id="your-client-id",
-    client_secret="your-client-secret"
-)
-```
-
-### Static Token
-
-```python
-from pbirestpy import PowerBIClient
-
-client = PowerBIClient.from_token_literal(access_token="your-access-token")
-```
-
----
-
-## ⚡ Quick Start
-
-```python
-import asyncio
-from pbirestpy import PowerBIClient
-
-async def main():
-    client = PowerBIClient.from_token_literal("your-token")
-
-    async with client as session:
-        groups = await session.list_groups()
-        datasets = await session.list_datasets(*groups)
-        for ds in datasets:
-            print(ds.name)
-
-asyncio.run(main())
-```
-
----
-
-## 🔁 Refreshing Datasets or Dataflows
-
-```python
-async with client as session:
-    dataset = await session.get_dataset("SalesGroup", "SalesDataset")
-    await session.refresh(dataset, force=True, wait_until_complete=True)
-```
-
-Includes automatic retry with:
-
-- `429 Too Many Requests` — uses `Retry-After` header
-- `409 Conflict` — supports auto-cancellation of existing refresh
-
----
-
-## 📊 Convert to DataFrame
-
-```python
-from pbirestpy import PowerBIClient
-
-# For pandas
-df = PowerBIClient.to_df(await session.list_reports(...))
-
-# For Spark (Databricks Runtime only)
-spark_df = PowerBIClient.to_spark_df(await session.list_datasets(...))
-```
-
----
-
-## 🧩 Supported Operations
-
-| Resource   | Supported Operations                                       |
-|------------|------------------------------------------------------------|
-| Group      | List, Get by name                                          |
-| Dataset    | List, Get, Refresh, Get Schedules                          |
-| Dataflow   | List, Get, Refresh                                         |
-| Report     | List, Get, Get Pages                                       |
-| Schedule   | View                                                       |
-| Refresh    | Trigger, Cancel, Monitor, View history                     |
-
----
-
-## 📁 Project Structure
-
-```
-pbirestpy/
-├── auth/           # Authentication strategies
-├── client/         # PowerBIClient & ApiSession
-├── resources/      # Group, Dataset, Report, etc.
-├── utils/          # Logger, datetime helpers
-├── tests/          # Optional test cases
-```
-
----
-
-## 🧪 Development
-
-```bash
-git clone https://github.com/your-org/pbirestpy.git
-cd pbirestpy
-pip install -r requirements.txt
-```
-
----
-
-## 📄 License
-
-This project is licensed under the MIT License. See [`LICENSE`](./LICENSE) for details.
-
----
-
-## 🤝 Contributing
-
-Contributions, issues and feature requests are welcome.  
-Please open an issue or submit a pull request.
-
----
-
-## 📬 Contact
-
-For questions or support, contact: [your-email@example.com](mailto:your-email@example.com)
-=======
 # pbirestpy
 
 `pbirestpy` is a lightweight and async-friendly Python client for the [Microsoft Power BI REST API](https://learn.microsoft.com/en-us/rest/api/power-bi/). It is designed to simplify integration into data pipelines, automation tools, and analytics platforms by wrapping common Power BI operations such as authentication, dataset management, and refresh monitoring.
@@ -174,5 +20,4 @@
 Install via pip (once published):
 
 ```bash
-pip install pbirestpy
->>>>>>> b0203429
+pip install pbirestpy